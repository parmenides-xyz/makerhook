// SPDX-License-Identifier: BUSL-1.1
pragma solidity =0.7.6;

import './interfaces/ISphericalPool.sol';
import './interfaces/ISphericalPoolDeployer.sol';
import './interfaces/ISphericalFactory.sol';
import './interfaces/callback/ISphericalMintCallback.sol';
import './interfaces/callback/ISphericalSwapCallback.sol';
import './interfaces/callback/ISphericalFlashCallback.sol';

import './libraries/LowGasSafeMath.sol';
import './libraries/SafeCast.sol';
import './libraries/SphericalTick.sol';
import './libraries/SphericalPosition.sol';
import './libraries/SphericalTickMath.sol';
import './libraries/SphericalSwapMath.sol';
import './libraries/SphericalOracle.sol';
import './libraries/SphericalMath.sol';
import './libraries/FullMath.sol';
import './libraries/FixedPoint96.sol';
import './libraries/FixedPoint128.sol';
import './libraries/TransferHelper.sol';
import './NoDelegateCall.sol';

contract SphericalPool is ISphericalPool, NoDelegateCall {
    using LowGasSafeMath for uint256;
    using LowGasSafeMath for int256;
    using SafeCast for uint256;
    using SafeCast for int256;
    using SphericalTick for mapping(int24 => SphericalTick.Info);
    using SphericalPosition for mapping(int24 => SphericalPosition.Info);
    using SphericalOracle for SphericalOracle.Observation[65535];

    /// @notice The factory that deployed this pool
    address public immutable override factory;
    /// @dev Token addresses array
    address[] internal _tokens;
    /// @notice The pool's fee in hundredths of a bip
    uint24 public immutable override fee;
    /// @notice The pool's tick spacing
    int24 public immutable override tickSpacing;
    /// @notice The maximum liquidity per tick
    uint128 public immutable override maxLiquidityPerTick;
    /// @notice The number of assets in the pool
    uint256 public immutable override numAssets;
    /// @notice The pool's sphere radius in Q96 format
    uint256 public immutable override radiusQ96;
    /// @notice Square root of number of assets in Q96 format
    uint256 public immutable override sqrtNumAssetsQ96;

    struct Slot0 {
        // Current consolidated radius from interior ticks
        uint256 radiusInteriorQ96;
        // Current consolidated orthogonal radius from boundary ticks
        uint256 radiusBoundaryQ96;
        // Current consolidated k from boundary ticks
        uint256 kBoundaryQ96;
        // Whether the pool is initialized
        bool initialized;
        // The current protocol fee
        uint8 feeProtocol;
        // Whether the pool is locked
        bool unlocked;
    }

    /// @notice The pool's slot0 storage
    Slot0 public override slot0;

    /// @dev Current reserve amounts for each token
    uint256[] public currentReserves;
    
    /// @dev Fee growth per unit of liquidity for each token
    uint256[] internal _feeGrowthGlobalX128;

    /// @notice The pool's current liquidity
    uint128 public override liquidity;

    /// @dev Tick info by tick index
    mapping(int24 => SphericalTick.Info) internal _tickInfo;
    
    /// @dev Position info by tick index (single owner per tick)
    mapping(int24 => SphericalPosition.Info) public positions;

    /// @dev Mapping to track if a tick is active
    mapping(int24 => bool) public activeTicksMap;
    
    /// @dev Linked list of active ticks for iteration
    mapping(int24 => int24) public nextActiveTick;
    int24 public firstActiveTick = type(int24).max; // Sentinel value for empty list
    int24 public lastActiveTick;
    uint256 public activeTickCount;

    /// @dev Accumulated protocol fees per token
    uint256[] public protocolFees;

    /// @notice Oracle observations for tracking alpha over time
    SphericalOracle.Observation[65535] public override observations;
    
    /// @dev Current observation state
    uint16 public observationIndex;
    uint16 public observationCardinality;
    uint16 public observationCardinalityNext;

    modifier lock() {
        require(slot0.unlocked, 'LOK');
        slot0.unlocked = false;
        _;
        slot0.unlocked = true;
    }

    modifier onlyFactoryOwner() {
        require(msg.sender == ISphericalFactory(factory).owner(), 'OO');
        _;
    }

    constructor() {
        address[] memory __tokens;
        int24 _tickSpacing;
        (factory, __tokens, fee, _tickSpacing, radiusQ96) = ISphericalPoolDeployer(msg.sender).parameters();
        tickSpacing = _tickSpacing;
        
<<<<<<< HEAD
        numAssets = tokens.length;
        require(numAssets >= 2, 'MIN_ASSETS');
=======
        _tokens = __tokens;
        uint256 _numAssets = __tokens.length;
        require(_numAssets >= 2, 'MIN_ASSETS');
        numAssets = _numAssets;
>>>>>>> 2142976e
        
        // Calculate sqrt(n) in Q96 format
        sqrtNumAssetsQ96 = SphericalMath.sqrt(_numAssets * FixedPoint96.Q96);
        
        maxLiquidityPerTick = SphericalTick.tickSpacingToMaxLiquidityPerTick(_tickSpacing);
        
        // Initialize arrays
        currentReserves = new uint256[](_numAssets);
        _feeGrowthGlobalX128 = new uint256[](_numAssets);
        protocolFees = new uint256[](_numAssets);
    }

    /// @inheritdoc ISphericalPoolActions
    function initialize(uint256[] calldata initialReserves) external override {
        require(!slot0.initialized, 'AI');
        require(initialReserves.length == numAssets, 'INVALID_LENGTH');
        
        // Verify reserves lie on the sphere
        uint256 sumSquares = 0;
        for (uint256 i = 0; i < numAssets; i++) {
            require(initialReserves[i] > 0, 'ZERO_RESERVE');
            currentReserves[i] = initialReserves[i];
            
            // Calculate sum of squares
            uint256 squared = FullMath.mulDiv(
                initialReserves[i],
                initialReserves[i],
                FixedPoint96.Q96
            );
            sumSquares = sumSquares.add(squared);
        }
        
        // Verify √(sum of squares) ≈ radius
        uint256 actualRadius = SphericalMath.sqrt(sumSquares);
        require(
            actualRadius >= radiusQ96.mul(99) / 100 && 
            actualRadius <= radiusQ96.mul(101) / 100,
            'OFF_SPHERE'
        );
        
        slot0.initialized = true;
        slot0.unlocked = true;
        
        // Calculate initial alpha (projection onto equal-price vector)
        uint256 alphaQ96 = 0;
        for (uint256 i = 0; i < numAssets; i++) {
            alphaQ96 = alphaQ96.add(initialReserves[i]);
        }
        alphaQ96 = alphaQ96.mul(FixedPoint96.Q96) / numAssets;
        
        // Initialize oracle
        (observationCardinality, observationCardinalityNext) = observations.initialize(uint32(block.timestamp));
        observationIndex = 0;
        
        emit Initialize(initialReserves, alphaQ96);
    }

    /// @inheritdoc ISphericalPoolActions
    function mint(
        int24 tick,
        uint128 _liquidity,
        bytes calldata data
    ) external override lock returns (uint256[] memory amounts) {
        require(_liquidity > 0, 'LIQ');
        require(tick >= 0 && tick <= SphericalTickMath.MAX_TICK, 'TI');
        
        SphericalPosition.Info storage position = positions[tick];
        
        // Ensure single owner per tick
        if (position.owner == address(0)) {
            SphericalPosition.initialize(position, msg.sender, numAssets);
        } else {
            require(position.owner == msg.sender, 'NOT_OWNER');
        }
        
        // Update tick
        bool flipped = _tickInfo.update(
            tick,
            0, // Not used for spherical AMM
            int128(_liquidity),
            _feeGrowthGlobalX128,
            0, // secondsPerLiquidityCumulativeX128
            0, // tickCumulative
            uint32(block.timestamp),
            false, // upper
            maxLiquidityPerTick,
            numAssets
        );
        
        if (flipped) {
            _addActiveTick(tick);
            
            // Initialize tick geometry
            SphericalTick.PoolGeometry memory geometry = SphericalTick.PoolGeometry({
                radiusQ96: radiusQ96,
                n: numAssets,
                sqrtNQ96: sqrtNumAssetsQ96
            });
            
            SphericalTick.initializeGeometry(_tickInfo[tick], tick, radiusQ96, geometry);
            
            // Initialize alpha tracking for this tick
            uint256 currentAlphaQ96 = 0;
            for (uint256 i = 0; i < numAssets; i++) {
                currentAlphaQ96 = currentAlphaQ96.add(currentReserves[i]);
            }
            currentAlphaQ96 = currentAlphaQ96.mul(FixedPoint96.Q96) / numAssets;
            
            (uint256 globalAlphaCumulative, ) = observations.observeSingle(
                uint32(block.timestamp),
                0,
                currentAlphaQ96,
                observationIndex,
                liquidity,
                observationCardinality
            );
            
            _tickInfo[tick].alphaCumulativeLastQ96 = globalAlphaCumulative;
            _tickInfo[tick].timestampLast = uint32(block.timestamp);
        }
        
        liquidity = uint128(uint256(liquidity).add(_liquidity));
        
        // Calculate amounts needed based on current reserves
        amounts = new uint256[](numAssets);
        for (uint256 i = 0; i < numAssets; i++) {
            amounts[i] = FullMath.mulDiv(
                currentReserves[i],
                _liquidity,
                liquidity
            );
        }
        
        // Callback for payment
        ISphericalMintCallback(msg.sender).sphericalMintCallback(amounts, data);
        
        // Verify payment
        for (uint256 i = 0; i < numAssets; i++) {
            uint256 balance = IERC20Minimal(_tokens[i]).balanceOf(address(this));
            require(balance >= currentReserves[i].add(amounts[i]), 'M0');
            currentReserves[i] = balance;
        }
        
        emit Mint(msg.sender, tick, _liquidity, amounts);
    }

    /// @inheritdoc ISphericalPoolActions
    function burn(
        int24 tick,
        uint128 _liquidity
    ) external override lock returns (uint256[] memory amounts) {
        SphericalPosition.Info storage position = positions[tick];
        require(position.owner == msg.sender, 'NOT_OWNER');
        require(_liquidity > 0, 'LIQ');
        
        SphericalTick.Info storage tickData = _tickInfo[tick];
        require(tickData.liquidityGross >= _liquidity, 'INSUFFICIENT');
        
        // Update tick
        bool flipped = _tickInfo.update(
            tick,
            0, // Not used
            -int128(_liquidity),
            _feeGrowthGlobalX128,
            0, // secondsPerLiquidityCumulativeX128
            0, // tickCumulative
            uint32(block.timestamp),
            false, // upper
            maxLiquidityPerTick,
            numAssets
        );
        
        if (flipped) {
            _removeActiveTick(tick);
            _tickInfo.clear(tick);
        }
        
        liquidity = uint128(uint256(liquidity).sub(_liquidity));
        
        // Calculate amounts to return
        amounts = new uint256[](numAssets);
        for (uint256 i = 0; i < numAssets; i++) {
            amounts[i] = FullMath.mulDiv(
                currentReserves[i],
                _liquidity,
                uint256(liquidity).add(_liquidity)
            );
            
            // Transfer tokens
            if (amounts[i] > 0) {
                currentReserves[i] = currentReserves[i].sub(amounts[i]);
                TransferHelper.safeTransfer(_tokens[i], msg.sender, amounts[i]);
            }
        }
        
        emit Burn(msg.sender, tick, _liquidity, amounts);
    }

    /// @inheritdoc ISphericalPoolActions
    function collect(
        int24 tick,
        address recipient,
        uint128[] calldata amountRequested
    ) external override lock returns (uint128[] memory amounts) {
        require(amountRequested.length == numAssets, 'INVALID_LENGTH');
        
        SphericalPosition.Info storage position = positions[tick];
        require(position.owner == msg.sender, 'NOT_OWNER');
        
        amounts = new uint128[](numAssets);
        
        for (uint256 i = 0; i < numAssets; i++) {
            uint128 owed = position.tokensOwed[i];
            
            if (amountRequested[i] > owed) {
                amounts[i] = owed;
            } else {
                amounts[i] = amountRequested[i];
            }
            
            if (amounts[i] > 0) {
                position.tokensOwed[i] = owed - amounts[i];
                TransferHelper.safeTransfer(_tokens[i], recipient, amounts[i]);
            }
        }
        
        emit Collect(msg.sender, recipient, tick, amounts);
    }

    /// @inheritdoc ISphericalPoolActions
    function swap(
        address recipient,
        uint256 tokenIndexIn,
        uint256 tokenIndexOut,
        uint256 amountIn,
        uint256 amountOutMinimum,
        bytes calldata data
    ) external override lock returns (uint256 amountOut) {
        require(tokenIndexIn < numAssets && tokenIndexOut < numAssets, 'INVALID_TOKEN');
        require(tokenIndexIn != tokenIndexOut, 'SAME_TOKEN');
        require(amountIn > 0, 'ZERO_INPUT');
        
        {
            // Calculate swap using Newton's method
            // First calculate sums
            uint256 _sumReservesQ96 = 0;
            uint256 _sumSquaresQ96 = 0;
            for (uint256 i = 0; i < numAssets; i++) {
                _sumReservesQ96 = _sumReservesQ96.add(currentReserves[i].mul(FixedPoint96.Q96));
                uint256 squared = FullMath.mulDiv(
                    currentReserves[i],
                    currentReserves[i],
                    FixedPoint96.Q96
                );
                _sumSquaresQ96 = _sumSquaresQ96.add(squared);
            }
            
            SphericalSwapMath.SwapParams memory params = SphericalSwapMath.SwapParams({
                tokenIn: tokenIndexIn,
                tokenOut: tokenIndexOut,
                amountIn: amountIn,
                currentReserves: currentReserves,
                sumReservesQ96: _sumReservesQ96,
                sumSquaresQ96: _sumSquaresQ96,
                poolConstants: SphericalMath.PoolConstants({
                    radiusQ96: radiusQ96,
                    numAssets: numAssets,
                    sqrtNumAssetsQ96: sqrtNumAssetsQ96,
                    epsilonQ96: FixedPoint96.Q96 / 1000 // 0.1% tolerance
                }),
                feePips: fee,
                radiusInteriorQ96: slot0.radiusInteriorQ96,
                radiusBoundaryQ96: slot0.radiusBoundaryQ96,
                kBoundaryQ96: slot0.kBoundaryQ96
            });
            
            uint256 rawAmountOut;
            (rawAmountOut, ) = SphericalSwapMath.calculateSwapOutput(params);
            require(rawAmountOut >= amountOutMinimum, 'SLIPPAGE');
            
            // Apply fee
            uint256 feeAmount = FullMath.mulDiv(rawAmountOut, fee, 1000000);
            amountOut = rawAmountOut.sub(feeAmount);
            
            // Update reserves
            currentReserves[tokenIndexIn] = currentReserves[tokenIndexIn].add(amountIn);
            currentReserves[tokenIndexOut] = currentReserves[tokenIndexOut].sub(amountOut);
            
            // Update fee growth
            if (liquidity > 0) {
                _feeGrowthGlobalX128[tokenIndexOut] = _feeGrowthGlobalX128[tokenIndexOut].add(
                    FullMath.mulDiv(
                        feeAmount,
                        FixedPoint128.Q128,
                        liquidity
                    )
                );
                
                // Protocol fee
                if (slot0.feeProtocol > 0) {
                    protocolFees[tokenIndexOut] = protocolFees[tokenIndexOut].add(feeAmount / slot0.feeProtocol);
                }
            }
        }
        
        // Transfer output tokens
        TransferHelper.safeTransfer(_tokens[tokenIndexOut], recipient, amountOut);
        
        // Callback for input payment
        ISphericalSwapCallback(msg.sender).sphericalSwapCallback(tokenIndexIn, amountIn, data);
        
        // Verify payment
        require(
            IERC20Minimal(_tokens[tokenIndexIn]).balanceOf(address(this)) >= currentReserves[tokenIndexIn],
            'IIA'
        );
        
        // Calculate final alpha (projection onto equal-price vector)
        uint256 alphaQ96 = 0;
        for (uint256 i = 0; i < numAssets; i++) {
            alphaQ96 = alphaQ96.add(currentReserves[i]);
        }
        alphaQ96 = alphaQ96.mul(FixedPoint96.Q96) / numAssets;
        
        // Write oracle observation
        (observationIndex, observationCardinality) = observations.write(
            observationIndex,
            uint32(block.timestamp),
            alphaQ96,
            liquidity,
            observationCardinality,
            observationCardinalityNext
        );
        
        emit Swap(
            msg.sender,
            recipient,
            tokenIndexIn,
            tokenIndexOut,
            amountIn,
            amountOut,
            alphaQ96
        );
    }

    /// @inheritdoc ISphericalPoolActions
    function flash(
        address recipient,
        uint256[] calldata amounts,
        bytes calldata data
    ) external override lock {
        require(amounts.length == numAssets, 'INVALID_LENGTH');
        
        uint256[] memory fees = new uint256[](numAssets);
        
        // Transfer requested amounts
        for (uint256 i = 0; i < numAssets; i++) {
            if (amounts[i] > 0) {
                uint256 balance = IERC20Minimal(_tokens[i]).balanceOf(address(this));
                require(amounts[i] <= balance, 'INSUFFICIENT');
                
                // Calculate fee (0.05% or as configured)
                fees[i] = FullMath.mulDiv(amounts[i], fee, 1000000);
                
                TransferHelper.safeTransfer(_tokens[i], recipient, amounts[i]);
            }
        }
        
        // Callback
        ISphericalFlashCallback(msg.sender).sphericalFlashCallback(fees, data);
        
        // Verify repayment with fees
        for (uint256 i = 0; i < numAssets; i++) {
            if (amounts[i] > 0) {
                uint256 balance = IERC20Minimal(_tokens[i]).balanceOf(address(this));
                require(
                    balance >= currentReserves[i].add(fees[i]),
                    'FLASH_NOT_PAID'
                );
                
                currentReserves[i] = balance;
                
                // Update fee growth
                if (liquidity > 0 && fees[i] > 0) {
                    uint256 feeGrowthDelta = FullMath.mulDiv(
                        fees[i],
                        FixedPoint128.Q128,
                        liquidity
                    );
                    _feeGrowthGlobalX128[i] = _feeGrowthGlobalX128[i].add(feeGrowthDelta);
                }
            }
        }
        
        emit Flash(msg.sender, recipient, amounts, fees);
    }

    /// @inheritdoc ISphericalPoolOwnerActions
    function setFeeProtocol(uint8 _feeProtocol) external override onlyFactoryOwner {
        require(_feeProtocol == 0 || (_feeProtocol >= 4 && _feeProtocol <= 10), 'FP');
        uint8 oldFeeProtocol = slot0.feeProtocol;
        slot0.feeProtocol = _feeProtocol;
        emit SetFeeProtocol(oldFeeProtocol, _feeProtocol);
    }

    /// @inheritdoc ISphericalPoolOwnerActions
    function collectProtocol(
        address recipient,
        uint128[] calldata amountRequested
    ) external override onlyFactoryOwner returns (uint128[] memory amounts) {
        require(amountRequested.length == numAssets, 'INVALID_LENGTH');
        
        amounts = new uint128[](numAssets);
        
        for (uint256 i = 0; i < numAssets; i++) {
            uint256 protocolFee = protocolFees[i];
            uint128 amount = amountRequested[i] > protocolFee ? uint128(protocolFee) : amountRequested[i];
            
            if (amount > 0) {
                amounts[i] = amount;
                protocolFees[i] = protocolFee - amount;
                TransferHelper.safeTransfer(_tokens[i], recipient, amount);
            }
        }
        
        emit CollectProtocol(msg.sender, recipient, amounts);
    }

    /// @dev Add a tick to the active ticks linked list for O(1) insertion
    function _addActiveTick(int24 tick) private {
        require(!activeTicksMap[tick], 'TICK_ALREADY_ACTIVE');
        
        activeTicksMap[tick] = true;
        activeTickCount++;
        
        if (firstActiveTick == type(int24).max) {
            // First tick being added
            firstActiveTick = tick;
            lastActiveTick = tick;
            nextActiveTick[tick] = type(int24).max; // Sentinel for end of list
        } else {
            // Add to end of list
            nextActiveTick[lastActiveTick] = tick;
            nextActiveTick[tick] = type(int24).max;
            lastActiveTick = tick;
        }
    }

    /// @dev Remove a tick from the active ticks linked list with O(n) search
    function _removeActiveTick(int24 tick) private {
        require(activeTicksMap[tick], 'TICK_NOT_ACTIVE');
        
        activeTicksMap[tick] = false;
        activeTickCount--;
        
        if (firstActiveTick == tick) {
            // Removing first element
            firstActiveTick = nextActiveTick[tick];
            if (firstActiveTick == type(int24).max) {
                // List is now empty
                lastActiveTick = 0;
            }
        } else {
            // Find previous tick
            int24 current = firstActiveTick;
            while (nextActiveTick[current] != tick) {
                current = nextActiveTick[current];
                require(current != type(int24).max, 'TICK_NOT_FOUND');
            }
            
            // Remove from list
            nextActiveTick[current] = nextActiveTick[tick];
            
            if (lastActiveTick == tick) {
                lastActiveTick = current;
            }
        }
        
        delete nextActiveTick[tick];
    }

    /// @notice Get the number of active ticks
    function getActiveTickCount() external view returns (uint256) {
        return activeTickCount;
    }

    /// @notice Check if a tick is active in O(1) time
    function isTickActive(int24 tick) external view returns (bool) {
        return activeTicksMap[tick];
    }

    /// @inheritdoc ISphericalPoolState
    function positionTokensOwed(int24 tick) external view override returns (uint128[] memory) {
        return positions[tick].tokensOwed;
    }

    /// @inheritdoc ISphericalPoolImmutables
    function getToken(uint256 index) external view override returns (address) {
        require(index < numAssets, 'INDEX');
        return _tokens[index];
    }

    /// @inheritdoc ISphericalPoolImmutables
    function tokens() external view override returns (address[] memory) {
        return _tokens;
    }

    /// @inheritdoc ISphericalPoolState
    function getReserves() external view override returns (uint256[] memory) {
        return currentReserves;
    }

    /// @inheritdoc ISphericalPoolState
    function getReserve(uint256 tokenIndex) external view override returns (uint256) {
        require(tokenIndex < numAssets, 'INDEX');
        return currentReserves[tokenIndex];
    }

    /// @inheritdoc ISphericalPoolState
    function feeGrowthGlobalX128() external view override returns (uint256[] memory) {
        return _feeGrowthGlobalX128;
    }

    /// @inheritdoc ISphericalPoolState
    function getActiveTicks() external view override returns (int24[] memory) {
        int24[] memory ticks = new int24[](activeTickCount);
        
        if (activeTickCount == 0) {
            return ticks;
        }
        
        int24 current = firstActiveTick;
        uint256 index = 0;
        
        while (current != type(int24).max && index < activeTickCount) {
            ticks[index] = current;
            current = nextActiveTick[current];
            index++;
        }
        
        return ticks;
    }

    /// @inheritdoc ISphericalPoolState
    function sumReservesQ96() external view override returns (uint256) {
        uint256 sum = 0;
        for (uint256 i = 0; i < numAssets; i++) {
            sum = sum.add(currentReserves[i]);
        }
        return sum.mul(FixedPoint96.Q96) / numAssets;
    }

    /// @inheritdoc ISphericalPoolState
    function sumSquaresQ96() external view override returns (uint256) {
        uint256 sumSquares = 0;
        for (uint256 i = 0; i < numAssets; i++) {
            uint256 squared = FullMath.mulDiv(
                currentReserves[i],
                currentReserves[i],
                FixedPoint96.Q96
            );
            sumSquares = sumSquares.add(squared);
        }
        return sumSquares;
    }

    /// @inheritdoc ISphericalPoolState
    function consolidatedTickParams()
        external
        view
        override
        returns (
            uint256 radiusInteriorQ96,
            uint256 radiusBoundaryQ96,
            uint256 kBoundaryQ96
        )
    {
        // Return current consolidated values from slot0
        // These are updated when ticks change state
        radiusInteriorQ96 = slot0.radiusInteriorQ96;
        radiusBoundaryQ96 = slot0.radiusBoundaryQ96;
        kBoundaryQ96 = slot0.kBoundaryQ96;
    }

    // observations() getter is auto-generated from public state variable

    /// @inheritdoc ISphericalPoolState
    function tickInfo(int24 tick)
        external
        view
        override
        returns (
            uint128 liquidityGross,
            int128 liquidityNet,
            bool isAtBoundary,
            address owner
        )
    {
        SphericalTick.Info storage info = _tickInfo[tick];
        SphericalPosition.Info storage position = positions[tick];
        return (
            info.liquidityGross,
            info.liquidityNet,
            info.isAtBoundary,
            position.owner
        );
    }

    /// @inheritdoc ISphericalPoolActions
    function increaseObservationCardinalityNext(uint16 _observationCardinalityNext) external override lock {
        uint16 observationCardinalityNextOld = observationCardinalityNext;
        uint16 observationCardinalityNextNew = observations.grow(
            observationCardinalityNextOld,
            _observationCardinalityNext
        );
        observationCardinalityNext = observationCardinalityNextNew;
        if (observationCardinalityNextOld != observationCardinalityNextNew) {
            emit IncreaseObservationCardinalityNext(observationCardinalityNextOld, observationCardinalityNextNew);
        }
    }
    
    /// @inheritdoc ISphericalPoolState
    /// @param secondsAgos From how long ago each cumulative value should be returned
    /// @return alphaCumulatives The cumulative alpha values
    /// @return secondsPerLiquidityCumulativeX128s The cumulative seconds per liquidity values
    function observe(uint32[] calldata secondsAgos)
        external
        view
        override
        returns (uint256[] memory alphaCumulatives, uint160[] memory secondsPerLiquidityCumulativeX128s)
    {
        // Calculate current alpha (projection onto equal-price vector)
        uint256 alphaQ96 = 0;
        for (uint256 i = 0; i < numAssets; i++) {
            alphaQ96 = alphaQ96.add(currentReserves[i]);
        }
        alphaQ96 = alphaQ96.mul(FixedPoint96.Q96) / numAssets;
        
        return
            observations.observe(
                uint32(block.timestamp),
                secondsAgos,
                alphaQ96,
                observationIndex,
                liquidity,
                observationCardinality
            );
    }
    
    /// @inheritdoc ISphericalPoolState
    /// @dev Since Orbital uses single-tick positions, this returns values for a specific tick
    /// @param tick The tick to get the snapshot for
    /// @return alphaCumulative The cumulative alpha value at the tick
    /// @return secondsPerLiquidityInsideX128 The seconds per liquidity for the tick
    /// @return secondsInside The seconds the tick has been active
    function snapshotCumulativesInside(int24 tick)
        external
        view
        override
        returns (
            uint256 alphaCumulative,
            uint160 secondsPerLiquidityInsideX128,
            uint32 secondsInside
        )
    {
        SphericalTick.Info storage info = _tickInfo[tick];
        
        if (!activeTicksMap[tick]) {
            // Tick is not active
            return (0, 0, 0);
        }
        
        // Calculate current global alpha (average of reserves in Q96)
        uint256 sumReserves = 0;
        for (uint256 i = 0; i < numAssets; i++) {
            sumReserves = sumReserves.add(currentReserves[i]);
        }
        uint256 currentAlphaQ96 = sumReserves.mul(FixedPoint96.Q96) / numAssets;
        
        // Get current global cumulative from oracle
        (uint256 globalAlphaCumulative, ) = observations.observeSingle(
            uint32(block.timestamp),
            0, // current time
            currentAlphaQ96,
            observationIndex,
            liquidity,
            observationCardinality
        );
        
        // Calculate tick's contribution since last update
        uint32 timeDelta = uint32(block.timestamp) - info.timestampLast;
        if (timeDelta > 0 && info.liquidityGross > 0) {
            // Tick's alpha contribution is proportional to its liquidity share
            uint256 tickAlphaContribution = FullMath.mulDiv(
                globalAlphaCumulative - info.alphaCumulativeLastQ96,
                info.liquidityGross,
                liquidity > 0 ? liquidity : 1
            );
            alphaCumulative = info.alphaCumulativeLastQ96 + tickAlphaContribution;
        } else {
            alphaCumulative = info.alphaCumulativeLastQ96;
        }
        
        secondsPerLiquidityInsideX128 = info.secondsPerLiquidityOutsideX128;
        secondsInside = uint32(block.timestamp) - info.secondsOutside;
        
        return (alphaCumulative, secondsPerLiquidityInsideX128, secondsInside);
    }

    /// @inheritdoc ISphericalPoolActions
    function updateConsolidatedTickParams() external override {
        uint256 newRadiusInteriorQ96 = 0;
        uint256 newRadiusBoundaryQ96 = 0;
        uint256 newKBoundaryQ96 = 0;
        
        // Recalculate from all active ticks using linked list
        if (activeTickCount > 0) {
            int24 current = firstActiveTick;
            
            while (current != type(int24).max) {
                SphericalTick.Info storage info = _tickInfo[current];
                
                if (info.isAtBoundary) {
                    newKBoundaryQ96 = newKBoundaryQ96.add(info.kQ96);
                    // Calculate orthogonal radius component for boundary ticks
                    uint256 orthogonalRadius = SphericalTickMath.getOrthogonalRadius(
                        info.kQ96,
                        radiusQ96,
                        sqrtNumAssetsQ96
                    );
                    newRadiusBoundaryQ96 = newRadiusBoundaryQ96.add(orthogonalRadius);
                } else {
                    newRadiusInteriorQ96 = newRadiusInteriorQ96.add(info.radiusQ96);
                }
                
                current = nextActiveTick[current];
            }
        }
        
        slot0.radiusInteriorQ96 = newRadiusInteriorQ96;
        slot0.radiusBoundaryQ96 = newRadiusBoundaryQ96;
        slot0.kBoundaryQ96 = newKBoundaryQ96;
    }
}<|MERGE_RESOLUTION|>--- conflicted
+++ resolved
@@ -119,15 +119,10 @@
         (factory, __tokens, fee, _tickSpacing, radiusQ96) = ISphericalPoolDeployer(msg.sender).parameters();
         tickSpacing = _tickSpacing;
         
-<<<<<<< HEAD
-        numAssets = tokens.length;
-        require(numAssets >= 2, 'MIN_ASSETS');
-=======
         _tokens = __tokens;
         uint256 _numAssets = __tokens.length;
         require(_numAssets >= 2, 'MIN_ASSETS');
         numAssets = _numAssets;
->>>>>>> 2142976e
         
         // Calculate sqrt(n) in Q96 format
         sqrtNumAssetsQ96 = SphericalMath.sqrt(_numAssets * FixedPoint96.Q96);
